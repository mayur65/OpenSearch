String dirName = rootProject.projectDir.name
rootProject.name = dirName

List projects = [
  'build-tools',
  'rest-api-spec',
  'core',
  'docs',
  'client:rest',
  'client:rest-high-level',
  'client:sniffer',
  'client:transport',
  'client:test',
  'client:client-benchmark-noop-api-plugin',
  'client:benchmark',
  'benchmarks',
  'distribution:integ-test-zip',
  'distribution:bwc-zip',
  'distribution:zip',
  'distribution:tar',
  'distribution:deb',
  'distribution:rpm',
  'distribution:tools:java-version-checker',
  'distribution:tools:plugin-cli',
  'test:framework',
  'test:fixtures:example-fixture',
  'test:fixtures:hdfs-fixture',
  'test:logger-usage',
  'modules:aggs-matrix-stats',
  'modules:analysis-common',
  'modules:ingest-common',
  'modules:lang-expression',
  'modules:lang-mustache',
  'modules:lang-painless',
<<<<<<< HEAD
  'modules:transport-netty4',
  'modules:reindex',
  'modules:rank-eval',
=======
>>>>>>> 4423e1b7
  'modules:percolator',
  'modules:reindex',
  'modules:repository-url',
  'modules:transport-netty4',
  'plugins:analysis-icu',
  'plugins:analysis-kuromoji',
  'plugins:analysis-phonetic',
  'plugins:analysis-smartcn',
  'plugins:analysis-stempel',
  'plugins:analysis-ukrainian',
  'plugins:discovery-azure-classic',
  'plugins:discovery-ec2',
  'plugins:discovery-file',
  'plugins:discovery-gce',
  'plugins:ingest-geoip',
  'plugins:ingest-attachment',
  'plugins:ingest-user-agent',
  'plugins:mapper-murmur3',
  'plugins:mapper-size',
  'plugins:repository-azure',
  'plugins:repository-gcs',
  'plugins:repository-hdfs',
  'plugins:repository-s3',
  'plugins:jvm-example',
  'plugins:store-smb',
  'qa:auto-create-index',
  'qa:backwards-5.0',
  'qa:evil-tests',
  'qa:multi-cluster-search',
  'qa:no-bootstrap-tests',
  'qa:rolling-upgrade',
  'qa:smoke-test-client',
  'qa:smoke-test-http',
  'qa:smoke-test-ingest-with-all-dependencies',
  'qa:smoke-test-ingest-disabled',
  'qa:smoke-test-multinode',
  'qa:smoke-test-rank-eval-with-mustache',
  'qa:smoke-test-plugins',
  'qa:smoke-test-reindex-with-painless',
  'qa:smoke-test-tribe-node',
  'qa:vagrant',
  'qa:wildfly'
]

boolean isEclipse = System.getProperty("eclipse.launcher") != null || gradle.startParameter.taskNames.contains('eclipse') || gradle.startParameter.taskNames.contains('cleanEclipse')
if (isEclipse) {
  // eclipse cannot handle an intermediate dependency between main and test, so we must create separate projects
  // for core-src and core-tests
  projects << 'core-tests'
}

include projects.toArray(new String[0])

project(':build-tools').projectDir = new File(rootProject.projectDir, 'buildSrc')

if (isEclipse) {
  project(":core").projectDir = new File(rootProject.projectDir, 'core/src/main')
  project(":core").buildFileName = 'eclipse-build.gradle'
  project(":core-tests").projectDir = new File(rootProject.projectDir, 'core/src/test')
  project(":core-tests").buildFileName = 'eclipse-build.gradle'
}

/**
  * Iterates over sub directories, looking for build.gradle, and adds a project if found
  * for that dir with the given path prefix. Note that this requires each level
  * of the dir hierarchy to have a build.gradle. Otherwise we would have to iterate
  * all files/directories in the source tree to find all projects.
  */
void addSubProjects(String path, File dir) {
  if (dir.isDirectory() == false) return;
  if (dir.name == 'buildSrc') return;
  if (new File(dir, 'build.gradle').exists() == false) return;

  String projectName = "${path}:${dir.name}"
  include projectName
  if (path.isEmpty()) {
    project(projectName).projectDir = dir
  }
  for (File subdir : dir.listFiles()) {
    addSubProjects(projectName, subdir)
  }
}

// look for extra plugins for elasticsearch
File extraProjects = new File(rootProject.projectDir.parentFile, "${dirName}-extra")
if (extraProjects.exists()) {
  for (File extraProjectDir : extraProjects.listFiles()) {
    addSubProjects('', extraProjectDir)
  }
}<|MERGE_RESOLUTION|>--- conflicted
+++ resolved
@@ -32,12 +32,7 @@
   'modules:lang-expression',
   'modules:lang-mustache',
   'modules:lang-painless',
-<<<<<<< HEAD
-  'modules:transport-netty4',
-  'modules:reindex',
   'modules:rank-eval',
-=======
->>>>>>> 4423e1b7
   'modules:percolator',
   'modules:reindex',
   'modules:repository-url',
