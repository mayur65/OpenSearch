/*
 * Licensed to Elasticsearch under one or more contributor
 * license agreements. See the NOTICE file distributed with
 * this work for additional information regarding copyright
 * ownership. Elasticsearch licenses this file to you under
 * the Apache License, Version 2.0 (the "License"); you may
 * not use this file except in compliance with the License.
 * You may obtain a copy of the License at
 *
 *    http://www.apache.org/licenses/LICENSE-2.0
 *
 * Unless required by applicable law or agreed to in writing,
 * software distributed under the License is distributed on an
 * "AS IS" BASIS, WITHOUT WARRANTIES OR CONDITIONS OF ANY
 * KIND, either express or implied.  See the License for the
 * specific language governing permissions and limitations
 * under the License.
 */
package org.elasticsearch.index.engine;

import org.apache.lucene.analysis.Analyzer;
import org.apache.lucene.codecs.Codec;
import org.apache.lucene.index.MergePolicy;
import org.apache.lucene.index.SnapshotDeletionPolicy;
import org.apache.lucene.search.QueryCache;
import org.apache.lucene.search.QueryCachingPolicy;
import org.apache.lucene.search.similarities.Similarity;
import org.elasticsearch.common.settings.Settings;
import org.elasticsearch.common.unit.ByteSizeValue;
import org.elasticsearch.common.unit.TimeValue;
import org.elasticsearch.index.IndexSettings;
import org.elasticsearch.index.codec.CodecService;
import org.elasticsearch.index.shard.MergeSchedulerConfig;
import org.elasticsearch.index.shard.ShardId;
import org.elasticsearch.index.shard.TranslogRecoveryPerformer;
import org.elasticsearch.index.store.Store;
import org.elasticsearch.index.translog.TranslogConfig;
import org.elasticsearch.indices.IndexingMemoryController;
import org.elasticsearch.threadpool.ThreadPool;

import java.util.concurrent.TimeUnit;

/*
 * Holds all the configuration that is used to create an {@link Engine}.
 * Once {@link Engine} has been created with this object, changes to this
 * object will affect the {@link Engine} instance.
 */
public final class EngineConfig {
    private final ShardId shardId;
    private final TranslogRecoveryPerformer translogRecoveryPerformer;
    private final IndexSettings indexSettings;
    private volatile ByteSizeValue indexingBufferSize;
    private volatile ByteSizeValue versionMapSize;
    private volatile String versionMapSizeSetting;
    private long gcDeletesInMillis = DEFAULT_GC_DELETES.millis();
    private volatile boolean enableGcDeletes = true;
    private final TimeValue flushMergesAfter;
    private final String codecName;
    private final ThreadPool threadPool;
    private final Engine.Warmer warmer;
    private final Store store;
    private final SnapshotDeletionPolicy deletionPolicy;
    private final MergePolicy mergePolicy;
    private final MergeSchedulerConfig mergeSchedulerConfig;
    private final Analyzer analyzer;
    private final Similarity similarity;
    private final CodecService codecService;
    private final Engine.EventListener eventListener;
    private final boolean forceNewTranslog;
    private final QueryCache queryCache;
    private final QueryCachingPolicy queryCachingPolicy;


    /**
     * Index setting to enable / disable deletes garbage collection.
     * This setting is realtime updateable
     */
    public static final String INDEX_GC_DELETES_SETTING = "index.gc_deletes";

    /**
     * Index setting to change the low level lucene codec used for writing new segments.
     * This setting is <b>not</b> realtime updateable.
     */
    public static final String INDEX_CODEC_SETTING = "index.codec";

    /**
     * The maximum size the version map should grow to before issuing a refresh. Can be an absolute value or a percentage of
     * the current index memory buffer (defaults to 25%)
     */
    public static final String INDEX_VERSION_MAP_SIZE = "index.version_map_size";


    /** if set to true the engine will start even if the translog id in the commit point can not be found */
    public static final String INDEX_FORCE_NEW_TRANSLOG = "index.engine.force_new_translog";


    public static final TimeValue DEFAULT_REFRESH_INTERVAL = new TimeValue(1, TimeUnit.SECONDS);
    public static final TimeValue DEFAULT_GC_DELETES = TimeValue.timeValueSeconds(60);

    public static final String DEFAULT_VERSION_MAP_SIZE = "25%";

    private static final String DEFAULT_CODEC_NAME = "default";
    private TranslogConfig translogConfig;
    private boolean create = false;

    /**
     * Creates a new {@link org.elasticsearch.index.engine.EngineConfig}
     */
    public EngineConfig(ShardId shardId, ThreadPool threadPool,
                        IndexSettings indexSettings, Engine.Warmer warmer, Store store, SnapshotDeletionPolicy deletionPolicy,
                        MergePolicy mergePolicy, MergeSchedulerConfig mergeSchedulerConfig, Analyzer analyzer,
                        Similarity similarity, CodecService codecService, Engine.EventListener eventListener,
                        TranslogRecoveryPerformer translogRecoveryPerformer, QueryCache queryCache, QueryCachingPolicy queryCachingPolicy, TranslogConfig translogConfig, TimeValue flushMergesAfter) {
        this.shardId = shardId;
        final Settings settings = indexSettings.getSettings();
        this.indexSettings = indexSettings;
        this.threadPool = threadPool;
<<<<<<< HEAD
        this.indexingService = indexingService;
        this.warmer = warmer == null ? (a, b) -> {
        } : warmer;
=======
        this.warmer = warmer == null ? (a,b) -> {} : warmer;
>>>>>>> 77dbfbc9
        this.store = store;
        this.deletionPolicy = deletionPolicy;
        this.mergePolicy = mergePolicy;
        this.mergeSchedulerConfig = mergeSchedulerConfig;
        this.analyzer = analyzer;
        this.similarity = similarity;
        this.codecService = codecService;
        this.eventListener = eventListener;
        codecName = settings.get(EngineConfig.INDEX_CODEC_SETTING, EngineConfig.DEFAULT_CODEC_NAME);
        // We start up inactive and rely on IndexingMemoryController to give us our fair share once we start indexing:
        indexingBufferSize = IndexingMemoryController.INACTIVE_SHARD_INDEXING_BUFFER;
        gcDeletesInMillis = settings.getAsTime(INDEX_GC_DELETES_SETTING, EngineConfig.DEFAULT_GC_DELETES).millis();
        versionMapSizeSetting = settings.get(INDEX_VERSION_MAP_SIZE, DEFAULT_VERSION_MAP_SIZE);
        updateVersionMapSize();
        this.translogRecoveryPerformer = translogRecoveryPerformer;
        this.forceNewTranslog = settings.getAsBoolean(INDEX_FORCE_NEW_TRANSLOG, false);
        this.queryCache = queryCache;
        this.queryCachingPolicy = queryCachingPolicy;
        this.translogConfig = translogConfig;
        this.flushMergesAfter = flushMergesAfter;
    }

    /** updates {@link #versionMapSize} based on current setting and {@link #indexingBufferSize} */
    private void updateVersionMapSize() {
        if (versionMapSizeSetting.endsWith("%")) {
            double percent = Double.parseDouble(versionMapSizeSetting.substring(0, versionMapSizeSetting.length() - 1));
            versionMapSize = new ByteSizeValue((long) ((double) indexingBufferSize.bytes() * (percent / 100)));
        } else {
            versionMapSize = ByteSizeValue.parseBytesSizeValue(versionMapSizeSetting, INDEX_VERSION_MAP_SIZE);
        }
    }

    /**
     * Settings the version map size that should trigger a refresh. See {@link #INDEX_VERSION_MAP_SIZE} for details.
     */
    public void setVersionMapSizeSetting(String versionMapSizeSetting) {
        this.versionMapSizeSetting = versionMapSizeSetting;
        updateVersionMapSize();
    }

    /**
     * current setting for the version map size that should trigger a refresh. See {@link #INDEX_VERSION_MAP_SIZE} for details.
     */
    public String getVersionMapSizeSetting() {
        return versionMapSizeSetting;
    }

    /** if true the engine will start even if the translog id in the commit point can not be found */
    public boolean forceNewTranslog() {
        return forceNewTranslog;
    }

    /**
     * returns the size of the version map that should trigger a refresh
     */
    public ByteSizeValue getVersionMapSize() {
        return versionMapSize;
    }

    /**
     * Sets the indexing buffer
     */
    public void setIndexingBufferSize(ByteSizeValue indexingBufferSize) {
        this.indexingBufferSize = indexingBufferSize;
        updateVersionMapSize();
    }

    /**
     * Enables / disables gc deletes
     *
     * @see #isEnableGcDeletes()
     */
    public void setEnableGcDeletes(boolean enableGcDeletes) {
        this.enableGcDeletes = enableGcDeletes;
    }

    /**
     * Returns the initial index buffer size. This setting is only read on startup and otherwise controlled by {@link IndexingMemoryController}
     */
    public ByteSizeValue getIndexingBufferSize() {
        return indexingBufferSize;
    }

    /**
     * Returns the GC deletes cycle in milliseconds.
     */
    public long getGcDeletesInMillis() {
        return gcDeletesInMillis;
    }

    /**
     * Returns <code>true</code> iff delete garbage collection in the engine should be enabled. This setting is updateable
     * in realtime and forces a volatile read. Consumers can safely read this value directly go fetch it's latest value. The default is <code>true</code>
     * <p>
     * Engine GC deletion if enabled collects deleted documents from in-memory realtime data structures after a certain amount of
     * time ({@link #getGcDeletesInMillis()} if enabled. Before deletes are GCed they will cause re-adding the document that was deleted
     * to fail.
     * </p>
     */
    public boolean isEnableGcDeletes() {
        return enableGcDeletes;
    }

    /**
     * Returns the {@link Codec} used in the engines {@link org.apache.lucene.index.IndexWriter}
     * <p>
     * Note: this settings is only read on startup.
     * </p>
     */
    public Codec getCodec() {
        return codecService.codec(codecName);
    }

    /**
     * Returns a thread-pool mainly used to get estimated time stamps from {@link org.elasticsearch.threadpool.ThreadPool#estimatedTimeInMillis()} and to schedule
     * async force merge calls on the {@link org.elasticsearch.threadpool.ThreadPool.Names#FORCE_MERGE} thread-pool
     */
    public ThreadPool getThreadPool() {
        return threadPool;
    }

    /**
<<<<<<< HEAD
     * Returns a {@link org.elasticsearch.index.indexing.ShardIndexingService} used inside the engine to inform about
     * pre and post index. The operations are used for statistic purposes etc.
     *
     * @see org.elasticsearch.index.indexing.ShardIndexingService#postIndex(Engine.Index)
     * @see org.elasticsearch.index.indexing.ShardIndexingService#preIndex(Engine.Index)
     */
    public ShardIndexingService getIndexingService() {
        return indexingService;
    }

    /**
=======
>>>>>>> 77dbfbc9
     * Returns an {@link org.elasticsearch.index.engine.Engine.Warmer} used to warm new searchers before they are used for searching.
     */
    public Engine.Warmer getWarmer() {
        return warmer;
    }

    /**
     * Returns the {@link org.elasticsearch.index.store.Store} instance that provides access to the {@link org.apache.lucene.store.Directory}
     * used for the engines {@link org.apache.lucene.index.IndexWriter} to write it's index files to.
     * <p>
     * Note: In order to use this instance the consumer needs to increment the stores reference before it's used the first time and hold
     * it's reference until it's not needed anymore.
     * </p>
     */
    public Store getStore() {
        return store;
    }

    /**
     * Returns a {@link SnapshotDeletionPolicy} used in the engines
     * {@link org.apache.lucene.index.IndexWriter}.
     */
    public SnapshotDeletionPolicy getDeletionPolicy() {
        return deletionPolicy;
    }

    /**
     * Returns the {@link org.apache.lucene.index.MergePolicy} for the engines {@link org.apache.lucene.index.IndexWriter}
     */
    public MergePolicy getMergePolicy() {
        return mergePolicy;
    }

    /**
     * Returns the {@link MergeSchedulerConfig}
     */
    public MergeSchedulerConfig getMergeSchedulerConfig() {
        return mergeSchedulerConfig;
    }

    /**
     * Returns a listener that should be called on engine failure
     */
    public Engine.EventListener getEventListener() {
        return eventListener;
    }

    /**
     * Returns the index settings for this index.
     */
    public IndexSettings getIndexSettings() {
        return indexSettings;
    }

    /**
     * Returns the engines shard ID
     */
    public ShardId getShardId() {
        return shardId;
    }

    /**
     * Returns the analyzer as the default analyzer in the engines {@link org.apache.lucene.index.IndexWriter}
     */
    public Analyzer getAnalyzer() {
        return analyzer;
    }

    /**
     * Returns the {@link org.apache.lucene.search.similarities.Similarity} used for indexing and searching.
     */
    public Similarity getSimilarity() {
        return similarity;
    }

    /**
     * Sets the GC deletes cycle in milliseconds.
     */
    public void setGcDeletesInMillis(long gcDeletesInMillis) {
        this.gcDeletesInMillis = gcDeletesInMillis;
    }

    /**
     * Returns the {@link org.elasticsearch.index.shard.TranslogRecoveryPerformer} for this engine. This class is used
     * to apply transaction log operations to the engine. It encapsulates all the logic to transfer the translog entry into
     * an indexing operation.
     */
    public TranslogRecoveryPerformer getTranslogRecoveryPerformer() {
        return translogRecoveryPerformer;
    }

    /**
     * Return the cache to use for queries.
     */
    public QueryCache getQueryCache() {
        return queryCache;
    }

    /**
     * Return the policy to use when caching queries.
     */
    public QueryCachingPolicy getQueryCachingPolicy() {
        return queryCachingPolicy;
    }

    /**
     * Returns the translog config for this engine
     */
    public TranslogConfig getTranslogConfig() {
        return translogConfig;
    }

    /**
     * Iff set to <code>true</code> the engine will create a new lucene index when opening the engine.
     * Otherwise the lucene index writer is opened in append mode. The default is <code>false</code>
     */
    public void setCreate(boolean create) {
        this.create = create;
    }

    /**
     * Iff <code>true</code> the engine should create a new lucene index when opening the engine.
     * Otherwise the lucene index writer should be opened in append mode. The default is <code>false</code>
     */
    public boolean isCreate() {
        return create;
    }

    /**
     * Returns a {@link TimeValue} at what time interval after the last write modification to the engine finished merges
     * should be automatically flushed. This is used to free up transient disk usage of potentially large segments that
     * are written after the engine became inactive from an indexing perspective.
     */
    public TimeValue getFlushMergesAfter() {
        return flushMergesAfter;
    }
}<|MERGE_RESOLUTION|>--- conflicted
+++ resolved
@@ -115,13 +115,7 @@
         final Settings settings = indexSettings.getSettings();
         this.indexSettings = indexSettings;
         this.threadPool = threadPool;
-<<<<<<< HEAD
-        this.indexingService = indexingService;
-        this.warmer = warmer == null ? (a, b) -> {
-        } : warmer;
-=======
         this.warmer = warmer == null ? (a,b) -> {} : warmer;
->>>>>>> 77dbfbc9
         this.store = store;
         this.deletionPolicy = deletionPolicy;
         this.mergePolicy = mergePolicy;
@@ -244,20 +238,6 @@
     }
 
     /**
-<<<<<<< HEAD
-     * Returns a {@link org.elasticsearch.index.indexing.ShardIndexingService} used inside the engine to inform about
-     * pre and post index. The operations are used for statistic purposes etc.
-     *
-     * @see org.elasticsearch.index.indexing.ShardIndexingService#postIndex(Engine.Index)
-     * @see org.elasticsearch.index.indexing.ShardIndexingService#preIndex(Engine.Index)
-     */
-    public ShardIndexingService getIndexingService() {
-        return indexingService;
-    }
-
-    /**
-=======
->>>>>>> 77dbfbc9
      * Returns an {@link org.elasticsearch.index.engine.Engine.Warmer} used to warm new searchers before they are used for searching.
      */
     public Engine.Warmer getWarmer() {
